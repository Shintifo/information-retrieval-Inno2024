--- conflicted
+++ resolved
@@ -28,28 +28,13 @@
   },
   {
    "cell_type": "code",
-<<<<<<< HEAD
-=======
    "execution_count": 18,
->>>>>>> 77d4cd84
    "id": "19e77ae4",
    "metadata": {
     "id": "19e77ae4",
     "outputId": "a879bc02-f1a3-4c9a-c340-87edebfd039e",
-    "tags": [],
-    "ExecuteTime": {
-     "end_time": "2024-09-03T11:46:46.513084Z",
-     "start_time": "2024-09-03T11:46:46.293281Z"
-    }
-   },
-   "source": [
-    "import requests\n",
-    "from bs4 import BeautifulSoup\n",
-    "from selenium.common import NoSuchElementException\n",
-    "\n",
-    "resp = requests.get(\"https://www.ozon.ru/category/smartfony-15502/\")\n",
-    "print(\"Status:\", resp.status_code)"
-   ],
+    "tags": []
+   },
    "outputs": [
     {
      "name": "stdout",
@@ -59,7 +44,12 @@
      ]
     }
    ],
-   "execution_count": 1
+   "source": [
+    "import requests\n",
+    "from bs4 import BeautifulSoup\n",
+    "resp = requests.get(\"https://www.ozon.ru/category/smartfony-15502/\")\n",
+    "print(\"Status:\", resp.status_code)"
+   ]
   },
   {
    "cell_type": "markdown",
@@ -103,26 +93,6 @@
      "name": "stdout",
      "output_type": "stream",
      "text": [
-<<<<<<< HEAD
-      "Requirement already satisfied: selenium in /Users/amirrezadarvishzadeh/miniconda3/lib/python3.11/site-packages (4.24.0)\n",
-      "Requirement already satisfied: urllib3<3,>=1.26 in /Users/amirrezadarvishzadeh/miniconda3/lib/python3.11/site-packages (from urllib3[socks]<3,>=1.26->selenium) (1.26.18)\n",
-      "Requirement already satisfied: trio~=0.17 in /Users/amirrezadarvishzadeh/miniconda3/lib/python3.11/site-packages (from selenium) (0.26.2)\n",
-      "Requirement already satisfied: trio-websocket~=0.9 in /Users/amirrezadarvishzadeh/miniconda3/lib/python3.11/site-packages (from selenium) (0.11.1)\n",
-      "Requirement already satisfied: certifi>=2021.10.8 in /Users/amirrezadarvishzadeh/miniconda3/lib/python3.11/site-packages (from selenium) (2023.11.17)\n",
-      "Requirement already satisfied: typing_extensions~=4.9 in /Users/amirrezadarvishzadeh/miniconda3/lib/python3.11/site-packages (from selenium) (4.10.0)\n",
-      "Requirement already satisfied: websocket-client~=1.8 in /Users/amirrezadarvishzadeh/miniconda3/lib/python3.11/site-packages (from selenium) (1.8.0)\n",
-      "Requirement already satisfied: attrs>=23.2.0 in /Users/amirrezadarvishzadeh/miniconda3/lib/python3.11/site-packages (from trio~=0.17->selenium) (23.2.0)\n",
-      "Requirement already satisfied: sortedcontainers in /Users/amirrezadarvishzadeh/miniconda3/lib/python3.11/site-packages (from trio~=0.17->selenium) (2.4.0)\n",
-      "Requirement already satisfied: idna in /Users/amirrezadarvishzadeh/miniconda3/lib/python3.11/site-packages (from trio~=0.17->selenium) (3.4)\n",
-      "Requirement already satisfied: outcome in /Users/amirrezadarvishzadeh/miniconda3/lib/python3.11/site-packages (from trio~=0.17->selenium) (1.3.0.post0)\n",
-      "Requirement already satisfied: sniffio>=1.3.0 in /Users/amirrezadarvishzadeh/miniconda3/lib/python3.11/site-packages (from trio~=0.17->selenium) (1.3.1)\n",
-      "Requirement already satisfied: wsproto>=0.14 in /Users/amirrezadarvishzadeh/miniconda3/lib/python3.11/site-packages (from trio-websocket~=0.9->selenium) (1.2.0)\n",
-      "Requirement already satisfied: PySocks!=1.5.7,<2.0,>=1.5.6 in /Users/amirrezadarvishzadeh/miniconda3/lib/python3.11/site-packages (from urllib3[socks]<3,>=1.26->selenium) (1.7.1)\n",
-      "Requirement already satisfied: h11<1,>=0.9.0 in /Users/amirrezadarvishzadeh/miniconda3/lib/python3.11/site-packages (from wsproto>=0.14->trio-websocket~=0.9->selenium) (0.14.0)\n",
-      "\n",
-      "\u001B[1m[\u001B[0m\u001B[34;49mnotice\u001B[0m\u001B[1;39;49m]\u001B[0m\u001B[39;49m A new release of pip is available: \u001B[0m\u001B[31;49m24.0\u001B[0m\u001B[39;49m -> \u001B[0m\u001B[32;49m24.2\u001B[0m\n",
-      "\u001B[1m[\u001B[0m\u001B[34;49mnotice\u001B[0m\u001B[1;39;49m]\u001B[0m\u001B[39;49m To update, run: \u001B[0m\u001B[32;49mpip install --upgrade pip\u001B[0m\n"
-=======
       "Defaulting to user installation because normal site-packages is not writeable\n",
       "Requirement already satisfied: selenium in /home/kamil/.local/lib/python3.10/site-packages (4.24.0)\n",
       "Requirement already satisfied: certifi>=2021.10.8 in /home/kamil/.local/lib/python3.10/site-packages (from selenium) (2024.8.30)\n",
@@ -140,7 +110,6 @@
       "Requirement already satisfied: wsproto>=0.14 in /home/kamil/.local/lib/python3.10/site-packages (from trio-websocket~=0.9->selenium) (1.2.0)\n",
       "Requirement already satisfied: PySocks!=1.5.7,<2.0,>=1.5.6 in /home/kamil/.local/lib/python3.10/site-packages (from urllib3[socks]<3,>=1.26->selenium) (1.7.1)\n",
       "Requirement already satisfied: h11<1,>=0.9.0 in /home/kamil/.local/lib/python3.10/site-packages (from wsproto>=0.14->trio-websocket~=0.9->selenium) (0.14.0)\n"
->>>>>>> 77d4cd84
      ]
     }
    ],
@@ -157,8 +126,6 @@
    ]
   },
   {
-<<<<<<< HEAD
-=======
    "cell_type": "code",
    "execution_count": 7,
    "id": "fcfb22dd-fbd2-4ca7-a23c-83b01cbb7020",
@@ -169,7 +136,6 @@
    ]
   },
   {
->>>>>>> 77d4cd84
    "cell_type": "markdown",
    "id": "d7ec84bc-ad3a-42f1-aaa1-078b051d967c",
    "metadata": {},
@@ -180,75 +146,51 @@
   },
   {
    "cell_type": "code",
-<<<<<<< HEAD
-=======
    "execution_count": 21,
->>>>>>> 77d4cd84
    "id": "6521014f-0e0e-4de1-b6f3-3cf75f63e7fc",
-   "metadata": {
-    "ExecuteTime": {
-     "end_time": "2024-09-03T13:03:33.499018Z",
-     "start_time": "2024-09-03T13:03:32.030176Z"
-    }
-   },
-   "source": [
-<<<<<<< HEAD
-    "from selenium import webdriver\n",
-    "browser = webdriver.Firefox()\n",
-=======
+   "metadata": {},
+   "outputs": [],
+   "source": [
     "browser = webdriver.Chrome()\n",
->>>>>>> 77d4cd84
     "# browser = webdriver.Chrome()  # Make sure you have the ChromeDriver installed and in your PATH\n",
     "# or explicitly\n",
     "# browser = webdriver.Firefox(\n",
     "#     executable_path='C:/bin/geckodriver.exe', \n",
     "#     firefox_binary='C:/Program Files/Mozilla Firefox/firefox.exe'\n",
     "# )"
-   ],
+   ]
+  },
+  {
+   "cell_type": "markdown",
+   "id": "e09e3842",
+   "metadata": {
+    "id": "e09e3842"
+   },
+   "source": [
+    "### Download the page ... again"
+   ]
+  },
+  {
+   "cell_type": "code",
+   "execution_count": 22,
+   "id": "b594e5be",
+   "metadata": {
+    "id": "b594e5be",
+    "tags": []
+   },
    "outputs": [],
-   "execution_count": 69
-  },
-  {
-   "cell_type": "markdown",
-   "id": "e09e3842",
-   "metadata": {
-    "id": "e09e3842"
-   },
-   "source": [
-    "### Download the page ... again"
-   ]
-  },
-  {
-   "cell_type": "code",
-<<<<<<< HEAD
-=======
-   "execution_count": 22,
->>>>>>> 77d4cd84
-   "id": "b594e5be",
-   "metadata": {
-    "id": "b594e5be",
-    "tags": [],
-    "ExecuteTime": {
-     "end_time": "2024-09-03T14:34:04.138721Z",
-     "start_time": "2024-09-03T14:33:59.168410Z"
-    }
-   },
    "source": [
     "from selenium.webdriver.common.by import By\n",
-    "from selenium import webdriver\n",
-    "\n",
-    "browser = webdriver.Firefox()\n",
+    "\n",
     "browser.get(\"https://www.ozon.ru/category/smartfony-15502/\")\n",
-    "browser.implicitly_wait(10)  # wait for 10 seconds\n",
+    "browser.implicitly_wait(5)  # wait for 10 seconds\n",
     "# element = browser.find_element_by_id(\"button\")\n",
     "# element.click()\n",
     "button = browser.find_element(By.ID, 'reload-button')  # Replace 'button-id' with the actual ID of the button\n",
     "\n",
     "# Click the button\n",
     "button.click()"
-   ],
-   "outputs": [],
-   "execution_count": 170
+   ]
   },
   {
    "cell_type": "markdown",
@@ -264,137 +206,14 @@
   },
   {
    "cell_type": "code",
-<<<<<<< HEAD
-=======
    "execution_count": 15,
->>>>>>> 77d4cd84
    "id": "c8a9ef8f-6988-4aa6-b4cd-60e8a2b31976",
-   "metadata": {
-    "ExecuteTime": {
-     "end_time": "2024-09-03T14:08:18.251128Z",
-     "start_time": "2024-09-03T14:08:14.338319Z"
-    }
-   },
-   "source": [
-    "import time\n",
-    "browser.execute_script(\"window.scrollBy(0, document.body.scrollHeight);\")  # Scroll down by 400 pixels\n",
-    "browser.implicitly_wait(3)  # wait for 3 seconds\n",
-    "time.sleep(3)\n",
-    "browser.execute_script(\"window.scrollBy(0, document.body.scrollHeight);\")\n",
-    "browser.execute_script(\"window.scrollBy(100, document.body.scrollHeight);\")# Scroll down by 400 pixels\n",
-    "\t\n",
-    "elements = browser.find_elements(By.CSS_SELECTOR, '.j4n_23')\n",
-    "for phone in elements:\t\n",
-    "\tname = phone.find_element(By.CSS_SELECTOR, 'span.tsBody500Medium').text\n",
-    "\tprice = phone.find_element(By.CSS_SELECTOR, 'span.tsHeadline500Medium').text\n",
-    "\trateScore = phone.find_elements(By.CSS_SELECTOR, 'div.tsBodyMBold span.q2')\n",
-    "\tif len(rateScore)!= 2:\n",
-    "\t\tcontinue\n",
-    "\trating = rateScore[0].text\n",
-    "\tscores = rateScore[1].text\n",
-    "\t\n",
-    "\tprint(f\"Name: {name}\\n\"\n",
-    "\t\t  f\"Price: {price}\\n\"\n",
-    "\t\t  f\"Rating: {rating}\\n\"\n",
-    "\t\t  f\"Scores: {scores}\\n------------\")"
-   ],
+   "metadata": {},
    "outputs": [
     {
      "name": "stdout",
      "output_type": "stream",
      "text": [
-<<<<<<< HEAD
-      "Name: Tecno Смартфон Spark 20 8/128 ГБ, черный\n",
-      "Price: 9 690 ₽\n",
-      "Rating: 4.9  \n",
-      "Scores: 1 586 отзывов\n",
-      "------------\n",
-      "Name: realme Смартфон Note 50 4/128 ГБ, голубой\n",
-      "Price: 7 469 ₽\n",
-      "Rating: 4.9  \n",
-      "Scores: 37 245 отзывов\n",
-      "------------\n",
-      "Name: Xiaomi Смартфон Redmi A3 Global 4/128 ГБ, черный\n",
-      "Price: 7 646 ₽\n",
-      "Rating: 4.8  \n",
-      "Scores: 2 049 отзывов\n",
-      "------------\n",
-      "Name: Infinix Смартфон HOT 40i 8/256 ГБ, голубой\n",
-      "Price: 10 660 ₽\n",
-      "Rating: 4.9  \n",
-      "Scores: 1 639 отзывов\n",
-      "------------\n",
-      "Name: Infinix Смартфон NOTE 30i X6716 Ростест (EAC) 8/128 ГБ, черный\n",
-      "Price: 10 589 ₽\n",
-      "Rating: 4.9  \n",
-      "Scores: 12 812 отзывов\n",
-      "------------\n",
-      "Name: HUAWEI Смартфон nova Y91 8/128 ГБ, черный\n",
-      "Price: 10 799 ₽\n",
-      "Rating: 4.9  \n",
-      "Scores: 2 365 отзывов\n",
-      "------------\n",
-      "Name: Xiaomi Смартфон Redmi 13C 4/128 ГБ, синий\n",
-      "Price: 10 030 ₽\n",
-      "Rating: 4.9  \n",
-      "Scores: 4 523 отзыва\n",
-      "------------\n",
-      "Name: Xiaomi Смартфон Redmi A3 Global 4/128 ГБ, голубой\n",
-      "Price: 7 645 ₽\n",
-      "Rating: 4.8  \n",
-      "Scores: 2 049 отзывов\n",
-      "------------\n",
-      "Name: Xiaomi Смартфон Redmi Note 13 8/128 ГБ, синий\n",
-      "Price: 14 302 ₽\n",
-      "Rating: 4.9  \n",
-      "Scores: 1 695 отзывов\n",
-      "------------\n",
-      "Name: Tecno Смартфон POVA 6 12/256 ГБ, серый\n",
-      "Price: 18 629 ₽\n",
-      "Rating: 4.9  \n",
-      "Scores: 116 отзывов\n",
-      "------------\n",
-      "Name: HUAWEI Смартфон nova Y91 Ростест (EAC) 8/128 ГБ, серебристый\n",
-      "Price: 10 799 ₽\n",
-      "Rating: 4.9  \n",
-      "Scores: 2 365 отзывов\n",
-      "------------\n",
-      "Name: Poco Смартфон M6 6/128 ГБ, черный\n",
-      "Price: 11 017 ₽\n",
-      "Rating: 4.8  \n",
-      "Scores: 818 отзывов\n",
-      "------------\n",
-      "Name: GK Retail Смартфон SP2-10 Ростест (EAC) 16/1 ТБ, черный матовый\n",
-      "Price: 7 450 ₽\n",
-      "Rating: 4.8  \n",
-      "Scores: 23 отзыва\n",
-      "------------\n",
-      "Name: Tecno Смартфон POVA 6 Pro 5G Ростест (EAC) 12/256 ГБ, темно-зеленый\n",
-      "Price: 22 417 ₽\n",
-      "Rating: 4.9  \n",
-      "Scores: 188 отзывов\n",
-      "------------\n",
-      "Name: Tecno Смартфон Spark 20 Pro+ Ростест (EAC) 8/256 ГБ, черный матовый\n",
-      "Price: 18 711 ₽\n",
-      "Rating: 4.9  \n",
-      "Scores: 438 отзывов\n",
-      "------------\n",
-      "Name: realme Смартфон С61 Ростест (EAC) 6/128 ГБ, золотой\n",
-      "Price: 8 351 ₽\n",
-      "Rating: 4.9  \n",
-      "Scores: 138 отзывов\n",
-      "------------\n",
-      "Name: Alex Galagurskiy Смартфон S24 Ultra Ростест (EAC) 16/1 ТБ, черный\n",
-      "Price: 6 027 ₽\n",
-      "Rating: 5.0  \n",
-      "Scores: 3 отзыва\n",
-      "------------\n",
-      "Name: HUAWEI Смартфон nova 12i Ростест (EAC) 8/256 ГБ, зеленый\n",
-      "Price: 14 549 ₽\n",
-      "Rating: 4.9  \n",
-      "Scores: 108 отзывов\n",
-      "------------\n"
-=======
       "No rating and review data is present\n",
       "6 999 ₽\n",
       "TechnoMiga Смартфон G24_ultra_черный_all Ростест (EAC) 2/32 ГБ, черный\n",
@@ -497,11 +316,21 @@
       "Rating:  4.8   Reviews:  437 отзывов\n",
       "8 540 ₽\n",
       "Samsung Смартфон Galaxy A05 4/64 ГБ, черный\n"
->>>>>>> 77d4cd84
      ]
     }
    ],
-   "execution_count": 110
+   "source": [
+    "browser.execute_script(\"window.scrollBy(0, document.body.scrollHeight);\")  # Scroll down by 400 pixels\n",
+    "browser.implicitly_wait(3)  # wait for 3 seconds\n",
+    "time.sleep(3)\n",
+    "browser.execute_script(\"window.scrollBy(0, document.body.scrollHeight);\")  # Scroll down by 400 pixels\n",
+    "\n",
+    "# ToDo: Find the info for each phone\n",
+    "\n",
+    "elements = browser.find_elements(By.CSS_SELECTOR, '.j4n_23')\n",
+    "\n",
+    "# Loop through each element and find the nested <span> with class 'tsBody500Medium'\n"
+   ]
   },
   {
    "cell_type": "markdown",
@@ -516,104 +345,30 @@
   },
   {
    "cell_type": "code",
+   "execution_count": 106,
    "id": "f3bc6e7e-21e8-433e-bf6c-1608b4b41114",
-   "metadata": {
-    "ExecuteTime": {
-     "end_time": "2024-09-03T14:41:39.206574Z",
-     "start_time": "2024-09-03T14:41:38.695454Z"
-    }
-   },
-   "source": [
-    "button = browser.find_element(By.CSS_SELECTOR, '.r2e .qe2')\n",
-    "button.click()\n",
-    "browser.execute_script(\"window.scrollBy(0, document.body.scrollHeight);\")  # Scroll down by 400 pixels\n",
-    "browser.implicitly_wait(3)"
-   ],
-   "outputs": [],
-   "execution_count": 184
-  },
-  {
-   "metadata": {
-    "ExecuteTime": {
-     "end_time": "2024-09-03T14:51:12.864648Z",
-     "start_time": "2024-09-03T14:51:09.032434Z"
-    }
-   },
-   "cell_type": "code",
-   "source": [
-    "import json\n",
-    "links = []\n",
-    "buttons = browser.find_elements(By.CLASS_NAME, 'tile-hover-target')\n",
-    "\n",
-    "i = 0\n",
-    "while len(links) != 5:\n",
-    "\thref = buttons[i].get_attribute('href')\n",
-    "\ti+=1\n",
-    "\tif len(links) != 0 and href == links[-1]:\n",
-    "\t\tcontinue\n",
-    "\tlinks.append(href)\n",
-    "\n",
-    "for i, link in enumerate(links):\n",
-    "\tbrowser.get(link)\n",
-    "\tdata = {}\n",
-    "\tinfoS = browser.find_elements(By.CLASS_NAME, 'm5u_27')\n",
-    "\tfor element in infoS:\n",
-    "\t\tname = element.find_element(By.CSS_SELECTOR, 'span.tsBodyM').text\n",
-    "\t\tvalue = element.find_element(By.CLASS_NAME, 'tsBody400Small').text\n",
-    "\t\tdata[name] = value\n",
-    "\t\t\n",
-    "\twith open(f'{i}.json', 'w') as f:\n",
-    "\t\tjson.dump(data, f, indent=4, ensure_ascii=False)\n",
-    "\t"
-   ],
-   "id": "8cbaf99a3509709b",
+   "metadata": {},
    "outputs": [
     {
      "name": "stdout",
      "output_type": "stream",
      "text": [
-      "<class 'str'>\n",
-      "<class 'str'>\n",
-      "<class 'str'>\n",
-      "<class 'str'>\n",
-      "<class 'str'>\n",
-      "{'Тип': 'Смартфон', 'Диагональ экрана, дюймы': '6.7', 'Емкость аккумулятора, мАч': '4500', 'Процессор': 'Snapdragon 680 (8 ядер), 2.4 ГГц', 'Беспроводные интерфейсы': 'NFC,'}\n",
-      "<class 'str'>\n",
-      "<class 'str'>\n",
-      "<class 'str'>\n",
-      "<class 'str'>\n",
-      "<class 'str'>\n",
-      "{'Тип': 'Смартфон', 'Диагональ экрана, дюймы': '6.6', 'Емкость аккумулятора, мАч': '5000', 'Основной материал корпуса': 'Пластик', 'Беспроводные интерфейсы': 'Wi-Fi,'}\n",
-      "<class 'str'>\n",
-      "<class 'str'>\n",
-      "<class 'str'>\n",
-      "<class 'str'>\n",
-      "<class 'str'>\n",
-      "{'Тип': 'Смартфон', 'Диагональ экрана, дюймы': '6.78', 'Емкость аккумулятора, мАч': '5500', 'Процессор': 'Dimensity 1000 Plus (8 ядер), 2.6 ГГц', 'Основной материал корпуса': 'Пластик'}\n",
-      "<class 'str'>\n",
-      "<class 'str'>\n",
-      "<class 'str'>\n",
-      "<class 'str'>\n",
-      "<class 'str'>\n",
-      "{'Тип': 'Смартфон', 'Диагональ экрана, дюймы': '6.56', 'Емкость аккумулятора, мАч': '5000', 'Процессор': 'Helio G36 (8 ядер), 2.2 ГГц', 'Основной материал корпуса': 'Пластик'}\n",
-      "<class 'str'>\n",
-      "<class 'str'>\n",
-      "<class 'str'>\n",
-      "<class 'str'>\n",
-      "<class 'str'>\n",
-      "{'Тип': 'Смартфон', 'Диагональ экрана, дюймы': '6.6', 'Емкость аккумулятора, мАч': '4900', 'Процессор': 'Kirin 9000S1 (8 ядер)', 'Основной материал корпуса': 'Металл,'}\n"
+      "Тип\n",
+      "Смартфон\n",
+      "Диагональ экрана, дюймы\n",
+      "7.3\n",
+      "Емкость аккумулятора, мАч\n",
+      "5800\n",
+      "Процессор\n",
+      "Snapdragon 8 Gen2 (8 ядер), 3.2 ГГц\n",
+      "Основной материал корпуса\n",
+      "Металл, Стекло\n"
      ]
     }
    ],
-   "execution_count": 197
-  },
-  {
-   "metadata": {},
-   "cell_type": "code",
-   "outputs": [],
-   "execution_count": null,
-   "source": "",
-   "id": "de231734573ddd32"
+   "source": [
+    "# ToDo: Print information about first product in the second page"
+   ]
   }
  ],
  "metadata": {
